--- conflicted
+++ resolved
@@ -30,39 +30,7 @@
 
     let client = reqwest::Client::new();
     let courses_link = format!("{}/api/v1/users/self/favorites/courses", cred.canvas_url);
-<<<<<<< HEAD
-
-    // Get courses
-    let courses: Vec<canvas::Course> = client
-        // GET request
-        .get(&courses_link)
-        .bearer_auth(&cred.canvas_token)
-        .send()
-        .await
-        .unwrap_or_else(|e| panic!("Something went wrong when reaching {courses_link}, err={e}"))
-        // Parse json
-        .json::<Vec<serde_json::Value>>()
-        .await?
-        // Filter valid courses
-        .into_iter()
-        .filter_map(|course_json| {
-            course_json.get("enrollments").and_then(|_| {
-                serde_json::from_value(course_json.clone()).unwrap_or_else(|e| {
-                    panic!("Could not parse course with json={course_json}, err={e}")
-                })
-            })
-        })
-        .filter(|course_json: &canvas::Course| {
-            !args.enrollment_term_id.is_some() || (args.enrollment_term_id.unwrap_or_else(|| {
-                panic!("Invalid enrollment term id provided")
-            }) == (*course_json).enrollment_term_id)
-        })
-        .collect();
-
-    let options = ProcessOptions {
-=======
     let mut options = ProcessOptions {
->>>>>>> 08a94bed
         canvas_token: cred.canvas_token.clone(),
         link: courses_link,
         parent_folder_path: PathBuf::new(),
@@ -88,6 +56,11 @@
                     serde_json::from_value(course_json.clone()).unwrap_or_else(|e| {
                         panic!("Could not parse course with json={course_json}, err={e}")
                     }))))
+        .filter(|course_json: &canvas::Course| {
+            !args.enrollment_term_id.is_some() || (args.enrollment_term_id.unwrap_or_else(|| {
+                panic!("Invalid enrollment term id provided")
+            }) == (*course_json).enrollment_term_id)
+        })
         .collect();
 
     println!("Courses found:");
